---
site_name: Jupiter
site_description: "Documentation for Jupiter, the life planning tool"
site_author: "Horia Coman"
copyright: "(c) 2020 Horia Coman"
repo_url: https://github.com/horia141/jupiter
repo_name: GitHub

docs_dir: docs

theme:
    name: mkdocs
    highlightjs: true
    hljs_style: obsidian

nav:
    - Home: 'index.md'
    - Installation: 'install.md'
    - Tutorial: 'tutorial.md'
    - Concepts:
          - 'Overview': 'concepts/overview.md'
          - 'The Jupiter CLI': 'concepts/jupiter-cli.md'
          - 'Local Storage': 'concepts/local-storage.md'
          - 'Workspace': 'concepts/workspaces.md'
          - 'Vacations': 'concepts/vacations.md'
          - 'Projects': 'concepts/projects.md'
          - 'Inbox Tasks': 'concepts/inbox-tasks.md'
          - 'Recurring Tasks': 'concepts/recurring-tasks.md'
          - 'Big Plans': 'concepts/big-plans.md'
          - 'Reporting': 'concepts/reporting.md'
          - 'Sync Notion And Local': 'concepts/notion-local-sync.md'
          - 'Tasks Generation': 'concepts/tasks-generation.md'
          - 'Garbage Collection': 'concepts/garbage-collection.md'
    - 'How Tos':
          - 'Garbage Collection': 'how-tos/do-garbage-collection.md'
          - 'Update An Expired Token': 'how-tos/update-an-expired-token.md'
          - 'Fix Data Inconsistencies': 'how-tos/fix-data-inconsistencies.md'
          - 'Recreate A Missing Notion Entity': 'how-tos/recreate-a-missing-notion-entity.md'
          - 'Sync From Local To Notion': 'how-tos/sync-from-local-to-notion.md'
    - Roadmap: 'roadmap.md'
    - Releases:
<<<<<<< HEAD
          - 'Version 0.3.0': 'releases/version-0.3.0.md'
          - 'Version 0.2.0': 'releases/version-0.2.0.md'
          - 'Version 0.1.6': 'releases/version-0.1.6.md'
          - Older:
=======
          - 'Version 0.4.0': 'releases/version-0.4.0.md'
          - 'Version 0.3.0': 'releases/version-0.3.0.md'
          - 'Version 0.2.0': 'releases/version-0.2.0.md'
          - Older:
                - 'Version 0.1.6': 'releases/version-0.1.6.md'
>>>>>>> 4e2cafac
                - 'Version 0.1.5': 'releases/version-0.1.5.md'
                - 'Version 0.1.4': 'releases/version-0.1.4.md'
                - 'Version 0.1.3': 'releases/version-0.1.3.md'
                - 'Version 0.1.2': 'releases/version-0.1.2.md'
                - 'Version 0.1.1': 'releases/version-0.1.1.md'
                - 'Version 0.1.0': 'releases/version-0.1.0.md'
                - 'Version 0.0.5': 'releases/version-0.0.5.md'
                - 'Version 0.0.4': 'releases/version-0.0.4.md'
                - 'Version 0.0.3': 'releases/version-0.0.3.md'
                - 'Version 0.0.2': 'releases/version-0.0.2.md'
                - 'Version 0.0.1': 'releases/version-0.0.1.md'<|MERGE_RESOLUTION|>--- conflicted
+++ resolved
@@ -39,18 +39,11 @@
           - 'Sync From Local To Notion': 'how-tos/sync-from-local-to-notion.md'
     - Roadmap: 'roadmap.md'
     - Releases:
-<<<<<<< HEAD
-          - 'Version 0.3.0': 'releases/version-0.3.0.md'
-          - 'Version 0.2.0': 'releases/version-0.2.0.md'
-          - 'Version 0.1.6': 'releases/version-0.1.6.md'
-          - Older:
-=======
           - 'Version 0.4.0': 'releases/version-0.4.0.md'
           - 'Version 0.3.0': 'releases/version-0.3.0.md'
           - 'Version 0.2.0': 'releases/version-0.2.0.md'
           - Older:
                 - 'Version 0.1.6': 'releases/version-0.1.6.md'
->>>>>>> 4e2cafac
                 - 'Version 0.1.5': 'releases/version-0.1.5.md'
                 - 'Version 0.1.4': 'releases/version-0.1.4.md'
                 - 'Version 0.1.3': 'releases/version-0.1.3.md'
